--- conflicted
+++ resolved
@@ -8,14 +8,8 @@
 import sys
 from collections import OrderedDict
 from io import TextIOWrapper
-<<<<<<< HEAD
 import warnings
-from django.db import NotSupportedError
-from django.db import connections, router
-from django.core.exceptions import FieldDoesNotExist
-=======
-
->>>>>>> 3ba0ff6b
+
 from django.contrib.humanize.templatetags.humanize import intcomma
 from django.core.exceptions import FieldDoesNotExist
 from django.db import NotSupportedError, connections, router
@@ -86,7 +80,6 @@
         if self.conn.vendor != "postgresql":
             raise TypeError("Only PostgreSQL backends supported")
 
-<<<<<<< HEAD
         # Check if it is PSQL 9.5 or greater, which determines if on_conflict is supported
         self.supports_on_conflict = self.is_postgresql_9_5()
         if self.ignore_conflicts:
@@ -99,14 +92,6 @@
             )
         if self.on_conflict and not self.supports_on_conflict:
             raise NotSupportedError('This database backend does not support conflict logic.')
-=======
-        # Check if it is PSQL 9.5 or greater, which determines if ignore_conflicts is supported
-        self.supports_ignore_conflicts = self.is_postgresql_9_5()
-        if self.ignore_conflicts and not self.supports_ignore_conflicts:
-            raise NotSupportedError(
-                "This database backend does not support ignoring conflicts."
-            )
->>>>>>> 3ba0ff6b
 
         # Pull the CSV headers
         self.headers = self.get_headers()
