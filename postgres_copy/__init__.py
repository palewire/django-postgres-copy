import csv
import os
import sys
from collections import OrderedDict

from django.contrib.humanize.templatetags.humanize import intcomma
from django.db import connections, router


class CopyMapping(object):
    """
    Maps comma-delimited data file to a Django model
    and loads it into PostgreSQL databases using its
    COPY command.
    """

    def __init__(
<<<<<<< HEAD
        self,
        model,
        csv_path,
        mapping,
        ignore_headers=None,
        using=None,
        delimiter=',',
        null=None,
        encoding=None,
        static_mapping=None
=======
            self,
            model,
            csv_path,
            mapping,
            using=None,
            delimiter=',',
            null=None,
            encoding=None,
            static_mapping=None,
            overloaded_mapping=None
>>>>>>> 2be775dd
    ):
        self.model = model
        self.mapping = mapping
        if os.path.exists(csv_path):
            self.csv_path = csv_path
        else:
            raise ValueError("csv_path does not exist")
        if using is not None:
            self.using = using
        else:
            self.using = router.db_for_write(model)
        self.conn = connections[self.using]
        if self.conn.vendor != 'postgresql':
            raise TypeError("Only PostgreSQL backends supported")
        self.backend = self.conn.ops
        if ignore_headers is None:
            self.ignore_headers = []
        else:
            self.ignore_headers = ignore_headers
        self.delimiter = delimiter
        self.null = null
        self.encoding = encoding
        if static_mapping is not None:
            self.static_mapping = OrderedDict(static_mapping)
        else:
            self.static_mapping = {}
        if overloaded_mapping is not None:
            self.overloaded_mapping = overloaded_mapping
        else:
            self.overloaded_mapping = {}

        # Connect the headers from the CSV with the fields on the model
        self.field_header_crosswalk = []
        inverse_mapping = {v: k for k, v in self.mapping.items()}
        for ignore in self.ignore_headers:
            inverse_mapping[ignore] = ignore.lower()
        for h in self.get_headers():
            try:
                f_name = inverse_mapping[h]
            except KeyError:
                raise ValueError("Map does not include %s field" % h)
            try:
                if f_name not in [ih.lower() for ih in self.ignore_headers]:
                    f = [f for f in self.model._meta.fields
                         if f.name == f_name][0]
            except IndexError:
                raise ValueError("Model does not include %s field" % f_name)
            self.field_header_crosswalk.append((f, h))
        # Validate that the static mapping columns exist
        for f_name in self.static_mapping.keys():
            try:
                [s for s in self.model._meta.fields if s.name == f_name][0]
            except IndexError:
                raise ValueError("Model does not include %s field" % f_name)
        # Validate Overloaded headers and fields
        self.overloaded_crosswalk = []
        for k, v in self.overloaded_mapping.items():
            try:
                o = [o for o in self.model._meta.fields if o.name == k][0]
                self.overloaded_crosswalk.append((o, v))
            except IndexError:
                raise ValueError("Model does not include overload %s field"
                                 % v)

        self.temp_table_name = "temp_%s" % self.model._meta.db_table

    def save(self, silent=False, stream=sys.stdout):
        """
        Saves the contents of the CSV file to the database.

         silent:
           By default, non-fatal error notifications are printed to stdout,
           but this keyword may be set to disable these notifications.

         stream:
           Status information will be written to this file handle. Defaults to
           using `sys.stdout`, but any object with a `write` method is
           supported.
        """
        if not silent:
            stream.write("Loading CSV to %s\n" % self.model.__name__)

        # Connect to the database
        cursor = self.conn.cursor()

        # Create all of the raw SQL
        drop_sql = self.prep_drop()
        create_sql = self.prep_create()
        copy_sql = self.prep_copy()
        insert_sql = self.prep_insert()

        # Run all of the raw SQL
        cursor.execute(drop_sql)
        cursor.execute(create_sql)
        fp = open(self.csv_path, 'r')
        cursor.copy_expert(copy_sql, fp)
        cursor.execute(insert_sql)
        cursor.execute(drop_sql)

        if not silent:
            stream.write(
                "%s records loaded\n" % intcomma(self.model.objects.count())
            )

    def get_headers(self):
        """
        Returns the column headers from the csv as a list.
        """
        with open(self.csv_path, 'rU') as infile:
            csv_reader = csv.reader(infile, delimiter=self.delimiter)
            headers = next(csv_reader)
        return headers

    def prep_drop(self):
        """
        Creates a DROP statement that gets rid of the temporary table.

        Return SQL that can be run.
        """
        return "DROP TABLE IF EXISTS %s;" % self.temp_table_name

    def prep_create(self):
        """
        Creates a CREATE statement that makes a new temporary table.

        Returns SQL that can be run.
        """
        sql = """CREATE TEMPORARY TABLE "%(table_name)s" (%(field_list)s);"""
        options = dict(table_name=self.temp_table_name)
        field_list = []

        # Loop through all the fields and CSV headers together
        for field, header in self.field_header_crosswalk:
            string = '"%s" %s' % (header, field.db_type(self.conn))

            # If the field has an override, use that
            if hasattr(field, 'copy_template'):
                string = '"%s" %s' % (header, field.copy_type)

            # If the model has a more-specific override, use that
            template_method = 'copy_%s_template' % field.name
            if hasattr(self.model, template_method):
                method = getattr(self.model(), template_method)
                if hasattr(method, 'copy_type'):
                    string = '"%s" %s' % (header, method.copy_type)

            # Add the string to the list
            field_list.append(string)

        # Join all the field strings together
        options['field_list'] = ", ".join(field_list)

        # Mash together the SQL and pass it out
        return sql % options

    def prep_copy(self):
        """
        Creates a COPY statement that loads the CSV into a temporary table.

        Returns SQL that can be run.
        """
        sql = """
            COPY "%(db_table)s" (%(header_list)s)
            FROM STDIN
            WITH CSV HEADER %(extra_options)s;
        """
        options = {
            'db_table': self.temp_table_name,
            'extra_options': '',
            'header_list': ", ".join([
                '"%s"' % h for f, h in self.field_header_crosswalk
             ])
        }
        if self.delimiter:
            options['extra_options'] += " DELIMITER '%s'" % self.delimiter
        if self.null is not None:
            options['extra_options'] += " NULL '%s'" % self.null
        if self.encoding:
            options['extra_options'] += " ENCODING '%s'" % self.encoding
        return sql % options

    def prep_insert(self):
        """
        Creates a INSERT statement that reorders and cleans up
        the fields from the temporary table for insertion into the
        Django model.

        Returns SQL that can be run.
        """
        sql = """
            INSERT INTO "%(model_table)s" (%(model_fields)s) (
            SELECT %(temp_fields)s
            FROM "%(temp_table)s");
        """
        options = dict(
            model_table=self.model._meta.db_table,
            temp_table=self.temp_table_name,
        )

        model_fields = []

        for field, header in self.field_header_crosswalk:
            if header in self.ignore_headers:
                continue
            model_fields.append('"%s"' % field.get_attname_column()[1])

        for k in self.static_mapping.keys():
            model_fields.append('"%s"' % k)

        for field, value in self.overloaded_crosswalk:
            model_fields.append('"%s"' % field.get_attname_column()[1])

        options['model_fields'] = ", ".join(model_fields)

        temp_fields = []
        for field, header in self.field_header_crosswalk:
<<<<<<< HEAD
            if header in self.ignore_headers:
                continue
            string = '"%s"' % header
            if hasattr(field, 'copy_template'):
                string = field.copy_template % dict(name=header)
            template_method = 'copy_%s_template' % field.name
            if hasattr(self.model, template_method):
                template = getattr(self.model(), template_method)()
                string = template % dict(name=header)
            temp_fields.append(string)
=======
            temp_fields.append(self._generate_insert_temp_fields(
                field, header)
            )

>>>>>>> 2be775dd
        for v in self.static_mapping.values():
            temp_fields.append("'%s'" % v)

        for field, value in self.overloaded_crosswalk:
            temp_fields.append(self._generate_insert_temp_fields(
                field, value)
            )
        options['temp_fields'] = ", ".join(temp_fields)

        return sql % options

    def _generate_insert_temp_fields(self, concrete, column):
        string = '"%s"' % column
        if hasattr(concrete, 'copy_template'):
            string = concrete.copy_template % dict(name=column)
        template_method = 'copy_%s_template' % concrete.name
        if hasattr(self.model, template_method):
            template = getattr(self.model(), template_method)()
            string = template % dict(name=column)
        return string<|MERGE_RESOLUTION|>--- conflicted
+++ resolved
@@ -15,7 +15,6 @@
     """
 
     def __init__(
-<<<<<<< HEAD
         self,
         model,
         csv_path,
@@ -25,19 +24,8 @@
         delimiter=',',
         null=None,
         encoding=None,
-        static_mapping=None
-=======
-            self,
-            model,
-            csv_path,
-            mapping,
-            using=None,
-            delimiter=',',
-            null=None,
-            encoding=None,
-            static_mapping=None,
-            overloaded_mapping=None
->>>>>>> 2be775dd
+        static_mapping=None,
+        overloaded_mapping=None
     ):
         self.model = model
         self.mapping = mapping
@@ -254,23 +242,12 @@
 
         temp_fields = []
         for field, header in self.field_header_crosswalk:
-<<<<<<< HEAD
             if header in self.ignore_headers:
                 continue
-            string = '"%s"' % header
-            if hasattr(field, 'copy_template'):
-                string = field.copy_template % dict(name=header)
-            template_method = 'copy_%s_template' % field.name
-            if hasattr(self.model, template_method):
-                template = getattr(self.model(), template_method)()
-                string = template % dict(name=header)
-            temp_fields.append(string)
-=======
             temp_fields.append(self._generate_insert_temp_fields(
                 field, header)
             )
 
->>>>>>> 2be775dd
         for v in self.static_mapping.values():
             temp_fields.append("'%s'" % v)
 
