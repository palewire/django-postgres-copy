import os
import sys
import csv
from django.db import connections, router
<<<<<<< HEAD
from django.contrib.humanize.templatetags.humanize import intcomma
from collections import OrderedDict
=======
>>>>>>> 1bce584a


class CopyMapping(object):
    """
    Maps comma-delimited data file to a Django model
    and loads it into PostgreSQL databases using its
    COPY command.
    """
    def __init__(
        self,
        model,
        csv_path,
        mapping,
        using=None,
        delimiter=',',
        null=None,
        encoding=None,
        static_mapping=None
    ):
        self.model = model
        self.mapping = mapping
        if os.path.exists(csv_path):
            self.csv_path = csv_path
        else:
            raise ValueError("csv_path does not exist")
        if using is not None:
            self.using = using
        else:
            self.using = router.db_for_write(model)
        self.conn = connections[self.using]
        if self.conn.vendor != 'postgresql':
            raise TypeError("Only PostgreSQL backends supported")
        self.backend = self.conn.ops
        self.delimiter = delimiter
        self.null = null
        self.encoding = encoding
        if static_mapping is not None:
            self.static_mapping = OrderedDict(static_mapping)
        else:
            self.static_mapping = {}

        # Connect the headers from the CSV with the fields on the model
        self.field_header_crosswalk = []
        inverse_mapping = {v: k for k, v in self.mapping.items()}
        for h in self.get_headers():
            try:
                f_name = inverse_mapping[h]
            except KeyError:
                raise ValueError("Map does not include %s field" % h)
            try:
                f = [f for f in self.model._meta.fields if f.name == f_name][0]
            except IndexError:
                raise ValueError("Model does not include %s field" % f_name)
            self.field_header_crosswalk.append((f, h))

        # Validate that the static mapping columns exist
        for f_name in self.static_mapping.keys():
            try:
                [s for s in self.model._meta.fields if s.name == f_name][0]
            except IndexError:
                raise ValueError("Model does not include %s field" % f_name)

        self.temp_table_name = "temp_%s" % self.model._meta.db_table

    def save(self, silent=False, stream=sys.stdout):
        """
        Saves the contents of the CSV file to the database.

         silent:
           By default, non-fatal error notifications are printed to stdout,
           but this keyword may be set to disable these notifications.

         stream:
           Status information will be written to this file handle. Defaults to
           using `sys.stdout`, but any object with a `write` method is
           supported.
        """
        if not silent:
            stream.write("Loading CSV to %s\n" % self.model.__name__)

        # Connect to the database
        cursor = self.conn.cursor()

        # Create all of the raw SQL
        drop_sql = self.prep_drop()
        create_sql = self.prep_create()
        copy_sql = self.prep_copy()
        insert_sql = self.prep_insert()

        # Run all of the raw SQL
        cursor.execute(drop_sql)
        cursor.execute(create_sql)
        fp = open(self.csv_path, 'r')
        cursor.copy_expert(copy_sql, fp)
        cursor.execute(insert_sql)
        cursor.execute(drop_sql)

        if not silent:
            stream.write(
                "%s records loaded\n" % self.model.objects.count()
            )

    def get_headers(self):
        """
        Returns the column headers from the csv as a list.
        """
        with open(self.csv_path, 'rU') as infile:
            csv_reader = csv.reader(infile, delimiter=self.delimiter)
            headers = next(csv_reader)
        return headers

    def prep_drop(self):
        """
        Creates a DROP statement that gets rid of the temporary table.

        Return SQL that can be run.
        """
        return "DROP TABLE IF EXISTS %s;" % self.temp_table_name

    def prep_create(self):
        """
        Creates a CREATE statement that makes a new temporary table.

        Returns SQL that can be run.
        """
        sql = """CREATE TEMPORARY TABLE "%(table_name)s" (%(field_list)s);"""
        options = dict(table_name=self.temp_table_name)
        field_list = []

        # Loop through all the fields and CSV headers together
        for field, header in self.field_header_crosswalk:
            string = '"%s" %s' % (header, field.db_type(self.conn))

            # If the field has an override, use that
            if hasattr(field, 'copy_template'):
                string = '"%s" %s' % (header, field.copy_type)

            # If the model has a more-specific override, use that
            template_method = 'copy_%s_template' % field.name
            if hasattr(self.model, template_method):
                method = getattr(self.model(), template_method)
                if hasattr(method, 'copy_type'):
                    string = '"%s" %s' % (header, method.copy_type)

            # Add the string to the list
            field_list.append(string)

        # Join all the field strings together
        options['field_list'] = ", ".join(field_list)

        # Mash together the SQL and pass it out
        return sql % options

    def prep_copy(self):
        """
        Creates a COPY statement that loads the CSV into a temporary table.

        Returns SQL that can be run.
        """
        sql = """
            COPY "%(db_table)s" (%(header_list)s)
            FROM STDIN
            WITH CSV HEADER %(extra_options)s;
        """
        options = {
            'db_table': self.temp_table_name,
            'extra_options': '',
            'header_list': ", ".join([
                '"%s"' % h for f, h in self.field_header_crosswalk
            ])
        }
        if self.delimiter:
            options['extra_options'] += " DELIMITER '%s'" % self.delimiter
        if self.null is not None:
            options['extra_options'] += " NULL '%s'" % self.null
        if self.encoding:
            options['extra_options'] += " ENCODING '%s'" % self.encoding
        return sql % options

    def prep_insert(self):
        """
        Creates a INSERT statement that reorders and cleans up
        the fields from the temporary table for insertion into the
        Django model.

        Returns SQL that can be run.
        """
        sql = """
            INSERT INTO "%(model_table)s" (%(model_fields)s) (
            SELECT %(temp_fields)s
            FROM "%(temp_table)s");
        """
        options = dict(
            model_table=self.model._meta.db_table,
            temp_table=self.temp_table_name,
        )

        model_fields = []

        for field, header in self.field_header_crosswalk:
            model_fields.append('"%s"' % field.get_attname_column()[1])

        for k in self.static_mapping.keys():
            model_fields.append('"%s"' % k)

        options['model_fields'] = ", ".join(model_fields)

        temp_fields = []
        for field, header in self.field_header_crosswalk:
            string = '"%s"' % header
            if hasattr(field, 'copy_template'):
                string = field.copy_template % dict(name=header)
            template_method = 'copy_%s_template' % field.name
            if hasattr(self.model, template_method):
                template = getattr(self.model(), template_method)()
                string = template % dict(name=header)
            temp_fields.append(string)
        for v in self.static_mapping.values():
            temp_fields.append("'%s'" % v)
        options['temp_fields'] = ", ".join(temp_fields)
        return sql % options<|MERGE_RESOLUTION|>--- conflicted
+++ resolved
@@ -1,12 +1,8 @@
 import os
 import sys
 import csv
+from collections import OrderedDict
 from django.db import connections, router
-<<<<<<< HEAD
-from django.contrib.humanize.templatetags.humanize import intcomma
-from collections import OrderedDict
-=======
->>>>>>> 1bce584a
 
 
 class CopyMapping(object):
