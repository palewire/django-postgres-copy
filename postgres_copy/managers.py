#!/usr/bin/env python

import logging

from django.db import connection, models
from django.db.transaction import TransactionManagementError

from .copy_from import CopyMapping
from .copy_to import CopyToQuery

logger = logging.getLogger(__name__)


class ConstraintQuerySet(models.QuerySet):
    """
    Utilities for temporarily dropping and restoring constraints and indexes.
    """

    @property
    def constrained_fields(self):
        """
        Returns list of model's fields with db_constraint set to True.
        """
        return [
            f
            for f in self.model._meta.fields
            if hasattr(f, "db_constraint") and f.db_constraint
        ]

    @property
    def indexed_fields(self):
        """
        Returns list of model's fields with db_index set to True.
        """
        return [f for f in self.model._meta.fields if f.db_index]

    def edit_schema(self, schema_editor, method_name, args):
        """
        Edits the schema without throwing errors.

        This allows for the add and drop methods to be run frequently and without fear.
        """
        try:
            getattr(schema_editor, method_name)(*args)
        except Exception:
            logger.debug(f"Edit of {schema_editor}.{method_name} failed. Skipped")
            pass

    def drop_constraints(self):
        """
        Drop constraints on the model and its fields.
        """
        logger.debug(f"Dropping constraints from {self.model.__name__}")
        with connection.schema_editor() as schema_editor:
            # Remove any "unique_together" constraints
            # NOTE: "unique_together" may be deprecated in the future
            if getattr(self.model._meta, 'unique_together', False):
                logger.debug(
                    "Dropping unique_together of {}".format(
                        self.model._meta.unique_together
                    )
                )
                args = (self.model, self.model._meta.unique_together, ())
                self.edit_schema(schema_editor, "alter_unique_together", args)

            # Remove any field constraints
            for field in self.constrained_fields:

                logger.debug("Dropping field constraint from {}".format(field))

                field_copy = field.__copy__()
                field_copy.db_constraint = False
                args = (self.model, field, field_copy)
                self.edit_schema(schema_editor, "alter_field", args)

            # Remove remaining constraints
            for constraint in getattr(self.model._meta, 'constraints', []):
                logger.debug("Dropping constraint '{}'".format(constraint.name))
                args = (self.model, constraint)
                self.edit_schema(schema_editor, 'remove_constraint', args)

    def drop_indexes(self):
        """
        Drop indexes on the model and its fields.
        """
        logger.debug(f"Dropping indexes from {self.model.__name__}")
        with connection.schema_editor() as schema_editor:
<<<<<<< HEAD
            # Remove any "index_together" constraints

            if self.model._meta.index_together:
                logger.debug("Dropping index_together of {}".format(self.model._meta.index_together))
=======
            if getattr(self.model._meta, 'index_together', False):
                # Remove any "index_together" constraints
                # NOTE: "index_together has been removed from Django 5.1
                logger.debug(
                    f"Dropping index_together of {self.model._meta.index_together}"
                )
>>>>>>> f70c3405
                args = (self.model, self.model._meta.index_together, ())
                self.edit_schema(schema_editor, "alter_index_together", args)

            # Remove any field indexes
            for field in self.indexed_fields:

                logger.debug("Dropping field index from {}".format(field))

                field_copy = field.__copy__()
                field_copy.db_index = False
                args = (self.model, field, field_copy)
                self.edit_schema(schema_editor, "alter_field", args)

            # Remove remaining indexes
            for index in getattr(self.model._meta, 'indexes', []):
                logger.debug("Dropping index '{}'".format(index.name))
                args = (self.model, index)
                self.edit_schema(schema_editor, 'remove_index', args)

    def restore_constraints(self):
        """
        Restore constraints on the model and its fields.
        """
        logger.debug(f"Adding constraints to {self.model.__name__}")
        with connection.schema_editor() as schema_editor:
            # Add any "unique_together" contraints from the database
            # NOTE: "unique_together" may be deprecated in the future
            if getattr(self.model._meta, 'unique_together', False):
                logger.debug(
                    "Adding unique_together of {}".format(
                        self.model._meta.unique_together
                    )
                )
                args = (self.model, (), self.model._meta.unique_together)
                self.edit_schema(schema_editor, "alter_unique_together", args)

            # Add any field constraints
            for field in self.constrained_fields:

                logger.debug("Adding field constraint to {}".format(field))

                field_copy = field.__copy__()
                field_copy.db_constraint = False
                args = (self.model, field_copy, field)
                self.edit_schema(schema_editor, "alter_field", args)

            # Add remaining constraints
            for constraint in getattr(self.model._meta, 'constraints', []):
                logger.debug("Adding constraint '{}'".format(constraint.name))
                args = (self.model, constraint)
                self.edit_schema(schema_editor, 'add_constraint', args)

    def restore_indexes(self):
        """
        Restore indexes on the model and its fields.
        """
        logger.debug(f"Adding indexes to {self.model.__name__}")
        with connection.schema_editor() as schema_editor:
            if getattr(self.model._meta, 'index_together', False):
                # Add any "index_together" contraints to the database.
                # NOTE: "index_together has been removed from Django 5.1
                logger.debug(
                    "Restoring index_together of {}".format(
                        self.model._meta.index_together
                    )
                )
                args = (self.model, (), self.model._meta.index_together)
                self.edit_schema(schema_editor, "alter_index_together", args)

            # Add any indexes to the fields
            for field in self.indexed_fields:

                logger.debug("Restoring field index to {}".format(field))

                field_copy = field.__copy__()
                field_copy.db_index = False
                args = (self.model, field_copy, field)
                self.edit_schema(schema_editor, "alter_field", args)

            # Add remaining indexes
            for index in getattr(self.model._meta, 'indexes', []):
                logger.debug("Adding index '{}'".format(index.name))
                args = (self.model, index)
                self.edit_schema(schema_editor, 'add_index', args)


class CopyQuerySet(ConstraintQuerySet):
    """
    Subclass of QuerySet that adds from_csv and to_csv methods.
    """

    def from_csv(
        self,
        csv_path,
        mapping=None,
        drop_constraints=True,
        drop_indexes=True,
        silent=True,
        **kwargs,
    ):
        """
        Copy CSV file from the provided path to the current model using the provided mapping.
        """
        # Dropping constraints or indices will fail with an opaque error for all but
        # very trivial databases which wouldn't benefit from this optimization anyway.
        # So, we prevent the user from even trying to avoid confusion.
        if drop_constraints or drop_indexes:
            try:
                connection.validate_no_atomic_block()
            except TransactionManagementError:
                raise TransactionManagementError(
                    "You are attempting to drop constraints or "
                    "indexes inside a transaction block, which is "
                    "very likely to fail.  If it doesn't fail, you "
                    "wouldn't gain any significant benefit from it "
                    "anyway.  Either remove the transaction block, or set "
                    "drop_constraints=False and drop_indexes=False."
                )

        # NOTE: See GH Issue #117
        #       We could remove this block if drop_constraints' default was False
        if on_conflict := kwargs.get('on_conflict'):
            if target := on_conflict.get('target'):
                if target in [c.name for c in self.model._meta.constraints]:
                    drop_constraints = False
            elif on_conflict.get('action') == 'ignore':
                drop_constraints = False

        mapping = CopyMapping(self.model, csv_path, mapping, **kwargs)

        if drop_constraints:
            self.drop_constraints()
        if drop_indexes:
            self.drop_indexes()

        insert_count = mapping.save(silent=silent)

        if drop_constraints:
            self.restore_constraints()
        if drop_indexes:
            self.restore_indexes()

        return insert_count

    def to_csv(self, csv_path=None, *fields, **kwargs):
        """
        Copy current QuerySet to CSV at provided path or file-like object.
        """
        try:
            # For Django 2.0 forward
            query = self.query.chain(CopyToQuery)
        except AttributeError:
            # For Django 1.11 backward
            query = self.query.clone(CopyToQuery)

        # Get fields
        query.copy_to_fields = fields

        # Delimiter
        query.copy_to_delimiter = "DELIMITER '{}'".format(kwargs.get("delimiter", ","))

        # Header
        with_header = kwargs.get("header", True)
        query.copy_to_header = "HEADER" if with_header else ""

        # Null string
        null_string = kwargs.get("null")
        query.copy_to_null_string = f"NULL '{null_string}'" if null_string else ""

        # Quote character
        quote_char = kwargs.get("quote")
        query.copy_to_quote_char = f"QUOTE '{quote_char}'" if quote_char else ""

        # Force quote on columns
        force_quote = kwargs.get("force_quote")
        if force_quote:
            # If it's a list of fields, pass them in with commas
            if isinstance(force_quote, list):
                query.copy_to_force_quote = "FORCE QUOTE {}".format(
                    ", ".join(column for column in force_quote)
                )
            # If it's True or a * force quote everything
            elif force_quote is True or force_quote == "*":
                query.copy_to_force_quote = "FORCE QUOTE *"
            # Otherwise, assume it's a string and pass it through
            else:
                query.copy_to_force_quote = f"FORCE QUOTE {force_quote}"
        else:
            query.copy_to_force_quote = ""

        # Encoding
        set_encoding = kwargs.get("encoding")
        query.copy_to_encoding = f"ENCODING '{set_encoding}'" if set_encoding else ""

        # Escape character
        escape_char = kwargs.get("escape")
        query.copy_to_escape = f"ESCAPE '{escape_char}'" if escape_char else ""

        # Run the query
        compiler = query.get_compiler(self.db, connection=connection)
        data = compiler.execute_sql(csv_path)

        # If no csv_path is provided, then the query will come back as a string.
        if csv_path is None:
            # So return that.
            return data


CopyManager = models.Manager.from_queryset(CopyQuerySet)<|MERGE_RESOLUTION|>--- conflicted
+++ resolved
@@ -85,19 +85,12 @@
         """
         logger.debug(f"Dropping indexes from {self.model.__name__}")
         with connection.schema_editor() as schema_editor:
-<<<<<<< HEAD
-            # Remove any "index_together" constraints
-
-            if self.model._meta.index_together:
-                logger.debug("Dropping index_together of {}".format(self.model._meta.index_together))
-=======
             if getattr(self.model._meta, 'index_together', False):
                 # Remove any "index_together" constraints
                 # NOTE: "index_together has been removed from Django 5.1
                 logger.debug(
                     f"Dropping index_together of {self.model._meta.index_together}"
                 )
->>>>>>> f70c3405
                 args = (self.model, self.model._meta.index_together, ())
                 self.edit_schema(schema_editor, "alter_index_together", args)
 
