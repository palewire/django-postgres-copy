#!/usr/bin/env python

import logging

from django.db import connection, models
from django.db.transaction import TransactionManagementError

from .copy_from import CopyMapping
from .copy_to import CopyToQuery

logger = logging.getLogger(__name__)


class ConstraintQuerySet(models.QuerySet):
    """
    Utilities for temporarily dropping and restoring constraints and indexes.
    """

    @property
    def constrained_fields(self):
        """
        Returns list of model's fields with db_constraint set to True.
        """
        return [
            f
            for f in self.model._meta.fields
            if hasattr(f, "db_constraint") and f.db_constraint
        ]

    @property
    def indexed_fields(self):
        """
        Returns list of model's fields with db_index set to True.
        """
        return [f for f in self.model._meta.fields if f.db_index]

    def edit_schema(self, schema_editor, method_name, args):
        """
        Edits the schema without throwing errors.

        This allows for the add and drop methods to be run frequently and without fear.
        """
        try:
            getattr(schema_editor, method_name)(*args)
        except Exception:
            logger.debug(f"Edit of {schema_editor}.{method_name} failed. Skipped")
            pass

    def drop_constraints(self):
        """
        Drop constraints on the model and its fields.
        """
        logger.debug(f"Dropping constraints from {self.model.__name__}")
        with connection.schema_editor() as schema_editor:
            # Remove any "unique_together" constraints
            if self.model._meta.unique_together:
                logger.debug(
                    "Dropping unique_together of {}".format(
                        self.model._meta.unique_together
                    )
                )
                args = (self.model, self.model._meta.unique_together, ())
                self.edit_schema(schema_editor, "alter_unique_together", args)

            # Remove any field constraints
            for field in self.constrained_fields:
<<<<<<< HEAD
                logger.debug("Dropping field constraint from {}".format(field))
=======
                logger.debug(f"Dropping constraints from {field}")
>>>>>>> 3ba0ff6b
                field_copy = field.__copy__()
                field_copy.db_constraint = False
                args = (self.model, field, field_copy)
                self.edit_schema(schema_editor, "alter_field", args)

            # Remove remaining constraints
            for constraint in getattr(self.model._meta, 'constraints', []):
                logger.debug("Dropping constraint '{}'".format(constraint.name))
                args = (self.model, constraint)
                self.edit_schema(schema_editor, 'remove_constraint', args)

    def drop_indexes(self):
        """
        Drop indexes on the model and its fields.
        """
        logger.debug(f"Dropping indexes from {self.model.__name__}")
        with connection.schema_editor() as schema_editor:
            # Remove any "index_together" constraints
<<<<<<< HEAD
=======
            logger.debug(
                f"Dropping index_together of {self.model._meta.index_together}"
            )
>>>>>>> 3ba0ff6b
            if self.model._meta.index_together:
                logger.debug("Dropping index_together of {}".format(self.model._meta.index_together))
                args = (self.model, self.model._meta.index_together, ())
                self.edit_schema(schema_editor, "alter_index_together", args)

            # Remove any field indexes
            for field in self.indexed_fields:
<<<<<<< HEAD
                logger.debug("Dropping field index from {}".format(field))
=======
                logger.debug(f"Dropping index from {field}")
>>>>>>> 3ba0ff6b
                field_copy = field.__copy__()
                field_copy.db_index = False
                args = (self.model, field, field_copy)
                self.edit_schema(schema_editor, "alter_field", args)

            # Remove remaining indexes
            for index in getattr(self.model._meta, 'indexes', []):
                logger.debug("Dropping index '{}'".format(index.name))
                args = (self.model, index)
                self.edit_schema(schema_editor, 'remove_index', args)

    def restore_constraints(self):
        """
        Restore constraints on the model and its fields.
        """
        logger.debug(f"Adding constraints to {self.model.__name__}")
        with connection.schema_editor() as schema_editor:
            # Add any "unique_together" contraints from the database
            if self.model._meta.unique_together:
                logger.debug(
                    "Adding unique_together of {}".format(
                        self.model._meta.unique_together
                    )
                )
                args = (self.model, (), self.model._meta.unique_together)
                self.edit_schema(schema_editor, "alter_unique_together", args)

            # Add any field constraints
            for field in self.constrained_fields:
<<<<<<< HEAD
                logger.debug("Adding field constraint to {}".format(field))
=======
                logger.debug(f"Adding constraints to {field}")
>>>>>>> 3ba0ff6b
                field_copy = field.__copy__()
                field_copy.db_constraint = False
                args = (self.model, field_copy, field)
                self.edit_schema(schema_editor, "alter_field", args)

            # Add remaining constraints
            for constraint in getattr(self.model._meta, 'constraints', []):
                logger.debug("Adding constraint '{}'".format(constraint.name))
                args = (self.model, constraint)
                self.edit_schema(schema_editor, 'add_constraint', args)

    def restore_indexes(self):
        """
        Restore indexes on the model and its fields.
        """
        logger.debug(f"Adding indexes to {self.model.__name__}")
        with connection.schema_editor() as schema_editor:
            # Add any "index_together" contraints to the database.
            if self.model._meta.index_together:
                logger.debug(
                    "Restoring index_together of {}".format(
                        self.model._meta.index_together
                    )
                )
                args = (self.model, (), self.model._meta.index_together)
                self.edit_schema(schema_editor, "alter_index_together", args)

            # Add any indexes to the fields
            for field in self.indexed_fields:
<<<<<<< HEAD
                logger.debug("Restoring field index to {}".format(field))
=======
                logger.debug(f"Restoring index to {field}")
>>>>>>> 3ba0ff6b
                field_copy = field.__copy__()
                field_copy.db_index = False
                args = (self.model, field_copy, field)
                self.edit_schema(schema_editor, "alter_field", args)

            # Add remaining indexes
            for index in getattr(self.model._meta, 'indexes', []):
                logger.debug("Adding index '{}'".format(index.name))
                args = (self.model, index)
                self.edit_schema(schema_editor, 'add_index', args)


class CopyQuerySet(ConstraintQuerySet):
    """
    Subclass of QuerySet that adds from_csv and to_csv methods.
    """

    def from_csv(
        self,
        csv_path,
        mapping=None,
        drop_constraints=True,
        drop_indexes=True,
        silent=True,
        **kwargs,
    ):
        """
        Copy CSV file from the provided path to the current model using the provided mapping.
        """
        # Dropping constraints or indices will fail with an opaque error for all but
        # very trivial databases which wouldn't benefit from this optimization anyway.
        # So, we prevent the user from even trying to avoid confusion.
        if drop_constraints or drop_indexes:
            try:
                connection.validate_no_atomic_block()
            except TransactionManagementError:
                raise TransactionManagementError(
                    "You are attempting to drop constraints or "
                    "indexes inside a transaction block, which is "
                    "very likely to fail.  If it doesn't fail, you "
                    "wouldn't gain any significant benefit from it "
                    "anyway.  Either remove the transaction block, or set "
                    "drop_constraints=False and drop_indexes=False."
                )

        # NOTE: See GH Issue #117
        #       We could remove this block if drop_constraints' default was False
        if on_conflict := kwargs.get('on_conflict'):
            if target := on_conflict.get('target'):
                if target in [c.name for c in self.model._meta.constraints]:
                    drop_constraints = False
            elif on_conflict.get('action') == 'ignore':
                drop_constraints = False

        mapping = CopyMapping(self.model, csv_path, mapping, **kwargs)

        if drop_constraints:
            self.drop_constraints()
        if drop_indexes:
            self.drop_indexes()

        insert_count = mapping.save(silent=silent)

        if drop_constraints:
            self.restore_constraints()
        if drop_indexes:
            self.restore_indexes()

        return insert_count

    def to_csv(self, csv_path=None, *fields, **kwargs):
        """
        Copy current QuerySet to CSV at provided path or file-like object.
        """
        try:
            # For Django 2.0 forward
            query = self.query.chain(CopyToQuery)
        except AttributeError:
            # For Django 1.11 backward
            query = self.query.clone(CopyToQuery)

        # Get fields
        query.copy_to_fields = fields

        # Delimiter
        query.copy_to_delimiter = "DELIMITER '{}'".format(kwargs.get("delimiter", ","))

        # Header
        with_header = kwargs.get("header", True)
        query.copy_to_header = "HEADER" if with_header else ""

        # Null string
        null_string = kwargs.get("null")
        query.copy_to_null_string = f"NULL '{null_string}'" if null_string else ""

        # Quote character
        quote_char = kwargs.get("quote")
        query.copy_to_quote_char = f"QUOTE '{quote_char}'" if quote_char else ""

        # Force quote on columns
        force_quote = kwargs.get("force_quote")
        if force_quote:
            # If it's a list of fields, pass them in with commas
            if isinstance(force_quote, list):
                query.copy_to_force_quote = "FORCE QUOTE {}".format(
                    ", ".join(column for column in force_quote)
                )
            # If it's True or a * force quote everything
            elif force_quote is True or force_quote == "*":
                query.copy_to_force_quote = "FORCE QUOTE *"
            # Otherwise, assume it's a string and pass it through
            else:
                query.copy_to_force_quote = f"FORCE QUOTE {force_quote}"
        else:
            query.copy_to_force_quote = ""

        # Encoding
        set_encoding = kwargs.get("encoding")
        query.copy_to_encoding = f"ENCODING '{set_encoding}'" if set_encoding else ""

        # Escape character
        escape_char = kwargs.get("escape")
        query.copy_to_escape = f"ESCAPE '{escape_char}'" if escape_char else ""

        # Run the query
        compiler = query.get_compiler(self.db, connection=connection)
        data = compiler.execute_sql(csv_path)

        # If no csv_path is provided, then the query will come back as a string.
        if csv_path is None:
            # So return that.
            return data


CopyManager = models.Manager.from_queryset(CopyQuerySet)<|MERGE_RESOLUTION|>--- conflicted
+++ resolved
@@ -64,11 +64,9 @@
 
             # Remove any field constraints
             for field in self.constrained_fields:
-<<<<<<< HEAD
+
                 logger.debug("Dropping field constraint from {}".format(field))
-=======
-                logger.debug(f"Dropping constraints from {field}")
->>>>>>> 3ba0ff6b
+
                 field_copy = field.__copy__()
                 field_copy.db_constraint = False
                 args = (self.model, field, field_copy)
@@ -87,12 +85,7 @@
         logger.debug(f"Dropping indexes from {self.model.__name__}")
         with connection.schema_editor() as schema_editor:
             # Remove any "index_together" constraints
-<<<<<<< HEAD
-=======
-            logger.debug(
-                f"Dropping index_together of {self.model._meta.index_together}"
-            )
->>>>>>> 3ba0ff6b
+
             if self.model._meta.index_together:
                 logger.debug("Dropping index_together of {}".format(self.model._meta.index_together))
                 args = (self.model, self.model._meta.index_together, ())
@@ -100,11 +93,9 @@
 
             # Remove any field indexes
             for field in self.indexed_fields:
-<<<<<<< HEAD
+
                 logger.debug("Dropping field index from {}".format(field))
-=======
-                logger.debug(f"Dropping index from {field}")
->>>>>>> 3ba0ff6b
+
                 field_copy = field.__copy__()
                 field_copy.db_index = False
                 args = (self.model, field, field_copy)
@@ -134,11 +125,9 @@
 
             # Add any field constraints
             for field in self.constrained_fields:
-<<<<<<< HEAD
+
                 logger.debug("Adding field constraint to {}".format(field))
-=======
-                logger.debug(f"Adding constraints to {field}")
->>>>>>> 3ba0ff6b
+
                 field_copy = field.__copy__()
                 field_copy.db_constraint = False
                 args = (self.model, field_copy, field)
@@ -168,11 +157,9 @@
 
             # Add any indexes to the fields
             for field in self.indexed_fields:
-<<<<<<< HEAD
+
                 logger.debug("Restoring field index to {}".format(field))
-=======
-                logger.debug(f"Restoring index to {field}")
->>>>>>> 3ba0ff6b
+
                 field_copy = field.__copy__()
                 field_copy.db_index = False
                 args = (self.model, field_copy, field)
