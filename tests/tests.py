import csv
import io
import os
from datetime import date
from unittest import mock

from django.core.exceptions import FieldDoesNotExist
from django.db import transaction
from django.db.models import Count
from django.db.transaction import TransactionManagementError
from django.test import TestCase

from postgres_copy import CopyMapping

from .models import (
    ExtendedMockObject,
    HookedCopyMapping,
    LimitedMockObject,
    MockBlankObject,
    MockFKObject,
    MockObject,
    OverloadMockObject,
    SecondaryMockObject,
<<<<<<< HEAD
    UniqueFieldConstraintMockObject,
    UniqueModelConstraintMockObject,
    UniqueModelConstraintAsIndexMockObject,
=======
    UniqueMockObject,
>>>>>>> 3ba0ff6b
)


class BaseTest(TestCase):
    databases = ["default", "sqlite", "other", "secondary"]

    def setUp(self):
        self.data_dir = os.path.join(os.path.dirname(__file__), "data")
        self.name_path = os.path.join(self.data_dir, "names.csv")
        self.foreign_path = os.path.join(self.data_dir, "foreignkeys.csv")
        self.pipe_path = os.path.join(self.data_dir, "pipes.csv")
        self.quote_path = os.path.join(self.data_dir, "quote.csv")
        self.blank_null_path = os.path.join(self.data_dir, "blanknulls.csv")
        self.null_path = os.path.join(self.data_dir, "nulls.csv")
        self.backwards_path = os.path.join(self.data_dir, "backwards.csv")
        self.matching_headers_path = os.path.join(self.data_dir, "matching_headers.csv")
        self.secondarydb_path = os.path.join(self.data_dir, "secondary_db.csv")

    def tearDown(self):
        MockObject.objects.all().delete()
        MockFKObject.objects.all().delete()
        ExtendedMockObject.objects.all().delete()
        LimitedMockObject.objects.all().delete()
        OverloadMockObject.objects.all().delete()
        SecondaryMockObject.objects.all().delete()


class PostgresCopyToTest(BaseTest):
    def setUp(self):
        super().setUp()
        self.export_path = os.path.join(os.path.dirname(__file__), "export.csv")
        self.export_files = [io.StringIO(), io.BytesIO()]

    def tearDown(self):
        super().tearDown()
        if os.path.exists(self.export_path):
            os.remove(self.export_path)

    def _load_objects(
        self, file_path, mapping=dict(name="NAME", number="NUMBER", dt="DATE")
    ):
        MockObject.objects.from_csv(file_path, mapping)

    def _load_secondary_objects(self, file_path, mapping=dict(text="TEXT")):
        SecondaryMockObject.objects.from_csv(file_path, mapping)

    # These tests are using simple enough databases that they can safely proceed
    # with uploading objects from CSV despite being within a transaction block.
    # In particular, Django wraps all tests in a transaction so that database
    # changes can be rolled back.  Therefore, we bypass validate_no_atomic_block
    # here and elsewhere.
    @mock.patch("django.db.connection.validate_no_atomic_block")
    def test_export(self, _):
        self._load_objects(self.name_path)
        MockObject.objects.to_csv(self.export_path)
        self.assertTrue(os.path.exists(self.export_path))
        reader = csv.DictReader(open(self.export_path))
        self.assertTrue(["BEN", "JOE", "JANE"], [i["name"] for i in reader])

    @mock.patch("django.db.connection.validate_no_atomic_block")
    def test_export_to_file(self, _):
        self._load_objects(self.name_path)
        for f in self.export_files:
            MockObject.objects.to_csv(f)
            reader = csv.DictReader(f)
            self.assertTrue(["BEN", "JOE", "JANE"], [i["name"] for i in reader])

    @mock.patch("django.db.connection.validate_no_atomic_block")
    def test_export_to_str(self, _):
        self._load_objects(self.name_path)
        export = MockObject.objects.to_csv()
        self.assertEqual(
            export,
            b"""id,name,num,dt,parent_id
92,BEN,1,2012-01-01,
93,JOE,2,2012-01-02,
94,JANE,3,2012-01-03,
""",
        )

    @mock.patch("django.db.connection.validate_no_atomic_block")
    def test_export_header_setting(self, _):
        self._load_objects(self.name_path)
        MockObject.objects.to_csv(self.export_path)
        reader = csv.DictReader(open(self.export_path))
        self.assertTrue(["BEN", "JOE", "JANE"], [i["name"] for i in reader])
        MockObject.objects.to_csv(self.export_path, header=True)
        reader = csv.DictReader(open(self.export_path))
        self.assertTrue(["BEN", "JOE", "JANE"], [i["name"] for i in reader])
        MockObject.objects.to_csv(self.export_path, header=False)
        reader = csv.DictReader(open(self.export_path))
        with self.assertRaises(KeyError):
            [i["name"] for i in reader]
        self.assertTrue(["JOE", "JANE"], [i["BEN"] for i in reader])

    @mock.patch("django.db.connection.validate_no_atomic_block")
    def test_export_delimiter(self, _):
        self._load_objects(self.name_path)
        MockObject.objects.to_csv(self.export_path, delimiter=";")
        self.assertTrue(os.path.exists(self.export_path))
        reader = csv.DictReader(open(self.export_path), delimiter=";")
        self.assertTrue(["BEN", "JOE", "JANE"], [i["name"] for i in reader])

    @mock.patch("django.db.connection.validate_no_atomic_block")
    def test_export_null_string(self, _):
        self._load_objects(self.blank_null_path)
        MockObject.objects.to_csv(self.export_path)
        self.assertTrue(os.path.exists(self.export_path))
        reader = csv.DictReader(open(self.export_path))
        self.assertTrue(["1", "2", "3", "", ""], [i["num"] for i in reader])

        MockObject.objects.to_csv(self.export_path, null="NULL")
        self.assertTrue(os.path.exists(self.export_path))
        reader = csv.DictReader(open(self.export_path))
        self.assertTrue(["1", "2", "3", "NULL", ""], [i["num"] for i in reader])

    @mock.patch("django.db.connection.validate_no_atomic_block")
    def test_export_quote_character_and_force_quoting(self, _):
        self._load_objects(self.name_path)

        # Single column being force_quoted with pipes
        MockObject.objects.to_csv(self.export_path, quote="|", force_quote="NAME")
        self.assertTrue(os.path.exists(self.export_path))
        reader = csv.DictReader(open(self.export_path))
        self.assertTrue(["|BEN|", "|JOE|", "|JANE|"], [i["name"] for i in reader])

        # Multiple columns passed as a list and force_quoted with pipes
        MockObject.objects.to_csv(
            self.export_path, quote="|", force_quote=["NAME", "DT"]
        )
        self.assertTrue(os.path.exists(self.export_path))
        reader = csv.DictReader(open(self.export_path))
        self.assertTrue(
            [
                ("|BEN|", "|2012-01-01|"),
                ("|JOE|", "|2012-01-02|"),
                ("|JANE|", "|2012-01-03|"),
            ],
            [(i["name"], i["dt"]) for i in reader],
        )

        # All columns force_quoted with pipes
        MockObject.objects.to_csv(self.export_path, quote="|", force_quote=True)
        self.assertTrue(os.path.exists(self.export_path))
        reader = csv.DictReader(open(self.export_path))
        reader = next(reader)
        self.assertTrue(["|BEN|", "|1|", "|2012-01-01|"], list(reader.values())[1:])

    @mock.patch("django.db.connection.validate_no_atomic_block")
    def test_export_encoding(self, _):
        self._load_objects(self.name_path)

        # Function should pass on valid inputs ('utf-8', 'Unicode', 'LATIN2')
        # If these don't raise an error, then they passed nicely
        MockObject.objects.to_csv(self.export_path, encoding="utf-8")
        MockObject.objects.to_csv(self.export_path, encoding="Unicode")
        MockObject.objects.to_csv(self.export_path, encoding="LATIN2")

        # Function should fail on known invalid inputs ('ASCII', 'utf-16')
        self.assertRaises(
            Exception, MockObject.objects.to_csv(self.export_path), encoding="utf-16"
        )
        self.assertRaises(
            Exception, MockObject.objects.to_csv(self.export_path), encoding="ASCII"
        )

    @mock.patch("django.db.connection.validate_no_atomic_block")
    def test_export_escape_character(self, _):
        self._load_objects(self.name_path)

        # Function should not fail on known valid inputs
        MockObject.objects.to_csv(self.export_path, escape="-")

        # Function should fail on known invalid inputs
        self.assertRaises(
            Exception, MockObject.objects.to_csv(self.export_path), escape="--"
        )

    @mock.patch("django.db.connection.validate_no_atomic_block")
    def test_filter(self, _):
        self._load_objects(self.name_path)
        MockObject.objects.filter(name="BEN").to_csv(self.export_path)
        reader = csv.DictReader(open(self.export_path))
        self.assertTrue(["BEN"], [i["name"] for i in reader])

    @mock.patch("django.db.connection.validate_no_atomic_block")
    def test_fewer_fields(self, _):
        self._load_objects(self.name_path)
        MockObject.objects.to_csv(self.export_path, "name")
        reader = csv.DictReader(open(self.export_path))
        for row in reader:
            self.assertTrue(row["name"] in ["BEN", "JOE", "JANE"])
            self.assertTrue(len(row.keys()), 1)

    @mock.patch("django.db.connection.validate_no_atomic_block")
    def test_related_fields(self, _):
        MockFKObject.objects.from_csv(
            self.foreign_path,
            mapping=dict(
                id="NUMBER", name="NAME", number="NUMBER", dt="DATE", parent="PARENT"
            ),
        )
        MockFKObject.objects.to_csv(
            self.export_path, "name", "parent__id", "parent__name"
        )
        reader = csv.DictReader(open(self.export_path))
        for row in reader:
            self.assertTrue(row["parent_id"] in ["1", "2", "3"])
            self.assertTrue(len(row.keys()), 3)

    @mock.patch("django.db.connection.validate_no_atomic_block")
    def test_annotate(self, _):
        self._load_objects(self.name_path)
        MockObject.objects.annotate(name_count=Count("name")).to_csv(self.export_path)
        reader = csv.DictReader(open(self.export_path))
        for row in reader:
            self.assertTrue("name_count" in row)
            self.assertTrue(row["name_count"] == "1")

    @mock.patch("django.db.connection.validate_no_atomic_block")
    def test_extra(self, _):
        self._load_objects(self.name_path)
        MockObject.objects.extra(select={"lower": 'LOWER("name")'}).to_csv(
            self.export_path
        )
        reader = csv.DictReader(open(self.export_path))
        for row in reader:
            self.assertTrue("lower" in row)

    @mock.patch("django.db.connection.validate_no_atomic_block")
    def test_export_multi_db(self, _):
        self._load_objects(self.name_path)
        self._load_secondary_objects(self.secondarydb_path)

        MockObject.objects.to_csv(self.export_path)
        self.assertTrue(os.path.exists(self.export_path))
        reader = csv.DictReader(open(self.export_path))
        self.assertTrue(["BEN", "JOE", "JANE"], [i["name"] for i in reader])

        SecondaryMockObject.objects.to_csv(self.export_path)
        self.assertTrue(os.path.exists(self.export_path))
        reader = csv.DictReader(open(self.export_path))
        items = [i["text"] for i in reader]
        self.assertEqual(len(items), 3)
        self.assertEqual(
            ["SECONDARY TEXT 1", "SECONDARY TEXT 2", "SECONDARY TEXT 3"], items
        )


class PostgresCopyFromTest(BaseTest):
    def test_bad_call(self):
        with self.assertRaises(TypeError):
            CopyMapping()

    def test_bad_csv(self):
        with self.assertRaises(ValueError):
            CopyMapping(
                MockObject,
                "/foobar.csv",
                dict(name="NAME", number="NUMBER", dt="DATE"),
                using="sqlite",
            )

    def test_bad_backend(self):
        with self.assertRaises(TypeError):
            CopyMapping(
                MockObject,
                self.name_path,
                dict(name="NAME", number="NUMBER", dt="DATE"),
                using="sqlite",
            )

    def test_bad_header(self):
        with self.assertRaises(ValueError):
            CopyMapping(
                MockObject,
                self.name_path,
                dict(name="NAME1", number="NUMBER", dt="DATE"),
            )

    def test_bad_field(self):
        with self.assertRaises(FieldDoesNotExist):
            CopyMapping(
                MockObject,
                self.name_path,
                dict(name1="NAME", number="NUMBER", dt="DATE"),
            )

    def test_limited_fields(self):
        CopyMapping(
            LimitedMockObject,
            self.name_path,
            dict(name="NAME", dt="DATE"),
        )

    @mock.patch("django.db.connection.validate_no_atomic_block")
    def test_simple_save_with_fileobject(self, _):
        f = open(self.name_path)
        MockObject.objects.from_csv(f, dict(name="NAME", number="NUMBER", dt="DATE"))
        self.assertEqual(MockObject.objects.count(), 3)
        self.assertEqual(MockObject.objects.get(name="BEN").number, 1)
        self.assertEqual(MockObject.objects.get(name="BEN").dt, date(2012, 1, 1))

    @mock.patch("django.db.connection.validate_no_atomic_block")
    def test_save_with_binary_fileobject(self, _):
        f = open(self.name_path, "rb")
        MockObject.objects.from_csv(f, dict(name="NAME", number="NUMBER", dt="DATE"))
        self.assertEqual(MockObject.objects.count(), 3)
        self.assertEqual(MockObject.objects.get(name="BEN").number, 1)
        self.assertEqual(MockObject.objects.get(name="BEN").dt, date(2012, 1, 1))

    def test_atomic_block(self):
        with transaction.atomic():
            try:
                f = open(self.name_path)
                MockObject.objects.from_csv(
                    f, dict(name="NAME", number="NUMBER", dt="DATE")
                )
                self.fail("Expected TransactionManagementError.")
            except TransactionManagementError:
                # Expected
                pass

    @mock.patch("django.db.connection.validate_no_atomic_block")
    def test_simple_save(self, _):
        insert_count = MockObject.objects.from_csv(
            self.name_path, dict(name="NAME", number="NUMBER", dt="DATE")
        )
        self.assertEqual(MockObject.objects.count(), 3)
        self.assertEqual(MockObject.objects.get(name="BEN").number, 1)
        self.assertEqual(MockObject.objects.get(name="BEN").dt, date(2012, 1, 1))
        self.assertEqual(insert_count, 3)

    @mock.patch("django.db.connection.validate_no_atomic_block")
    def test_loud_save(self, _):
        MockObject.objects.from_csv(
            self.name_path,
            mapping=dict(name="NAME", number="NUMBER", dt="DATE"),
            silent=False,
        )

    @mock.patch("django.db.connection.validate_no_atomic_block")
    def test_match_heading(self, _):
        MockObject.objects.from_csv(self.matching_headers_path)
        self.assertEqual(MockObject.objects.count(), 3)
        self.assertEqual(MockObject.objects.get(name="BEN").number, 1)
        self.assertEqual(MockObject.objects.get(name="BEN").dt, date(2012, 1, 1))

    @mock.patch("django.db.connection.validate_no_atomic_block")
    def test_bad_match_heading(self, _):
        with self.assertRaises(FieldDoesNotExist):
            MockObject.objects.from_csv(self.name_path)

    @mock.patch("django.db.connection.validate_no_atomic_block")
    def test_limited_save(self, _):
        LimitedMockObject.objects.from_csv(self.name_path, dict(name="NAME", dt="DATE"))
        self.assertEqual(LimitedMockObject.objects.count(), 3)
        self.assertEqual(LimitedMockObject.objects.get(name="BEN").dt, date(2012, 1, 1))

    @mock.patch("django.db.connection.validate_no_atomic_block")
    def test_save_foreign_key(self, _):
        MockFKObject.objects.from_csv(
            self.foreign_path,
            dict(id="NUMBER", name="NAME", number="NUMBER", dt="DATE", parent="PARENT"),
        )
        self.assertEqual(MockFKObject.objects.count(), 3)
        self.assertEqual(MockFKObject.objects.get(name="BEN").parent_id, 3)
        self.assertEqual(MockFKObject.objects.get(name="BEN").dt, date(2012, 1, 1))

    @mock.patch("django.db.connection.validate_no_atomic_block")
    def test_save_foreign_key_by_id(self, _):
        MockFKObject.objects.from_csv(
            self.foreign_path,
            dict(
                id="NUMBER", name="NAME", number="NUMBER", dt="DATE", parent_id="PARENT"
            ),
        )
        self.assertEqual(MockFKObject.objects.count(), 3)
        self.assertEqual(MockFKObject.objects.get(name="BEN").parent_id, 3)
        self.assertEqual(MockFKObject.objects.get(name="BEN").dt, date(2012, 1, 1))

    @mock.patch("django.db.connection.validate_no_atomic_block")
    def test_save_pk_field_type(self, _):
        # Django casts PK fields to "serial"
        MockObject.objects.from_csv(
            self.name_path,
            dict(id="NUMBER", name="NAME", dt="DATE"),
        )
        self.assertEqual(MockObject.objects.count(), 3)

    def test_silent_save(self):
        c = CopyMapping(
            MockObject,
            self.name_path,
            dict(name="NAME", number="NUMBER", dt="DATE"),
        )
        c.save(silent=True)
        self.assertEqual(MockObject.objects.count(), 3)
        self.assertEqual(MockObject.objects.get(name="BEN").number, 1)
        self.assertEqual(MockObject.objects.get(name="BEN").dt, date(2012, 1, 1))

    @mock.patch("django.db.connection.validate_no_atomic_block")
    def test_pipe_save(self, _):
        MockObject.objects.from_csv(
            self.pipe_path,
            dict(name="NAME", number="NUMBER", dt="DATE"),
            delimiter="|",
        )
        self.assertEqual(MockObject.objects.count(), 3)
        self.assertEqual(MockObject.objects.get(name="BEN").number, 1)
        self.assertEqual(MockObject.objects.get(name="BEN").dt, date(2012, 1, 1))

    @mock.patch("django.db.connection.validate_no_atomic_block")
    def test_quote_save(self, _):
        MockObject.objects.from_csv(
            self.quote_path,
            dict(name="NAME", number="NUMBER", dt="DATE"),
            delimiter="\t",
            quote_character="`",
        )
        self.assertEqual(MockObject.objects.count(), 3)
        self.assertEqual(MockObject.objects.get(number=1).name, "B`EN")
        self.assertEqual(MockObject.objects.get(number=2).name, "JO\tE")
        self.assertEqual(MockObject.objects.get(number=3).name, 'JAN"E')

    @mock.patch("django.db.connection.validate_no_atomic_block")
    def test_null_save(self, _):
        MockObject.objects.from_csv(
            self.null_path,
            dict(name="NAME", number="NUMBER", dt="DATE"),
            null="",
        )
        self.assertEqual(MockObject.objects.count(), 5)
        self.assertEqual(MockObject.objects.get(name="BEN").number, 1)
        self.assertEqual(MockObject.objects.get(name="NULLBOY").number, None)
        self.assertEqual(MockObject.objects.get(name="BEN").dt, date(2012, 1, 1))

    @mock.patch("django.db.connection.validate_no_atomic_block")
    def test_force_not_null_save(self, _):
        MockBlankObject.objects.from_csv(
            self.blank_null_path,
            dict(name="NAME", number="NUMBER", dt="DATE", color="COLOR"),
            force_not_null=("COLOR",),
        )
        self.assertEqual(MockBlankObject.objects.count(), 5)
        self.assertEqual(MockBlankObject.objects.get(name="BEN").color, "red")
        self.assertEqual(MockBlankObject.objects.get(name="NULLBOY").color, "")
        self.assertEqual(MockBlankObject.objects.get(name="BEN").dt, date(2012, 1, 1))

    @mock.patch("django.db.connection.validate_no_atomic_block")
    def test_force_null_save(self, _):
        MockObject.objects.from_csv(
            self.null_path,
            dict(name="NAME", number="NUMBER", dt="DATE"),
            force_null=("NUMBER",),
        )
        self.assertEqual(MockObject.objects.count(), 5)
        self.assertEqual(MockObject.objects.get(name="BEN").number, 1)
        self.assertEqual(MockObject.objects.get(name="NULLBOY").number, None)
        self.assertEqual(MockObject.objects.get(name="BEN").dt, date(2012, 1, 1))

    @mock.patch("django.db.connection.validate_no_atomic_block")
    def test_backwards_save(self, _):
        MockObject.objects.from_csv(
            self.backwards_path,
            dict(name="NAME", number="NUMBER", dt="DATE"),
        )
        self.assertEqual(MockObject.objects.count(), 3)
        self.assertEqual(MockObject.objects.get(name="BEN").number, 1)
        self.assertEqual(MockObject.objects.get(name="BEN").dt, date(2012, 1, 1))

    @mock.patch("django.db.connection.validate_no_atomic_block")
    def test_field_override_save(self, _):
        MockObject.objects.from_csv(
            self.null_path,
            dict(name="NAME", number="NUMBER", dt="DATE"),
        )
        self.assertEqual(MockObject.objects.count(), 5)
        self.assertEqual(MockObject.objects.get(name="BADBOY").number, None)
        self.assertEqual(MockObject.objects.get(name="BEN").dt, date(2012, 1, 1))

    @mock.patch("django.db.connection.validate_no_atomic_block")
    def test_encoding_save(self, _):
        MockObject.objects.from_csv(
            self.null_path,
            dict(name="NAME", number="NUMBER", dt="DATE"),
            encoding="UTF-8",
        )
        self.assertEqual(MockObject.objects.count(), 5)
        self.assertEqual(MockObject.objects.get(name="BADBOY").number, None)
        self.assertEqual(MockObject.objects.get(name="BEN").dt, date(2012, 1, 1))

    @mock.patch("django.db.connection.validate_no_atomic_block")
    def test_ignore_conflicts(self, _):
<<<<<<< HEAD
        UniqueFieldConstraintMockObject.objects.from_csv(
            self.name_path,
            dict(name='NAME'),
            ignore_conflicts=True
        )
        UniqueFieldConstraintMockObject.objects.from_csv(
            self.name_path,
            dict(name='NAME'),
            ignore_conflicts=True
=======
        UniqueMockObject.objects.from_csv(
            self.name_path, dict(name="NAME"), ignore_conflicts=True
        )
        UniqueMockObject.objects.from_csv(
            self.name_path, dict(name="NAME"), ignore_conflicts=True
>>>>>>> 3ba0ff6b
        )

    @mock.patch("django.db.connection.validate_no_atomic_block")
    def test_on_conflict_ignore(self, _):
        UniqueModelConstraintMockObject.objects.from_csv(
            self.name_path,
            dict(name='NAME', number='NUMBER'),
            on_conflict={'action': 'ignore'},
        )
        UniqueModelConstraintMockObject.objects.from_csv(
            self.name_path,
            dict(name='NAME', number='NUMBER'),
            on_conflict={'action': 'ignore'},
        )

    @mock.patch("django.db.connection.validate_no_atomic_block")
    def test_on_conflict_target_field_update(self, _):
        UniqueFieldConstraintMockObject.objects.from_csv(
            self.name_path,
            dict(name='NAME'),
            on_conflict={
                'action': 'update',
                'target': 'name',
                'columns': ['name'],
            },
        )
        UniqueFieldConstraintMockObject.objects.from_csv(
            self.name_path,
            dict(name='NAME'),
            on_conflict={
                'action': 'update',
                'target': 'name',
                'columns': ['name'],
            },
        )

    @mock.patch("django.db.connection.validate_no_atomic_block")
    def test_on_conflict_target_constraint_update(self, _):
        UniqueModelConstraintMockObject.objects.from_csv(
            self.name_path,
            dict(name='NAME', number='NUMBER'),
            on_conflict={
                'action': 'update',
                'target': 'constraint',
                'columns': ['name', 'number'],
            },
        )
        UniqueModelConstraintMockObject.objects.from_csv(
            self.name_path,
            dict(name='NAME', number='NUMBER'),
            on_conflict={
                'action': 'update',
                'target': 'constraint',
                'columns': ['name', 'number'],
            },
        )

    @mock.patch("django.db.connection.validate_no_atomic_block")
    def test_on_conflict_target_constraint_as_index_update(self, _):
        UniqueModelConstraintAsIndexMockObject.objects.from_csv(
            self.name_path,
            dict(name='NAME', number='NUMBER'),
            on_conflict={
                'action': 'update',
                'target': 'constraint_as_index',
                'columns': ['name', 'number'],
            },
        )
        UniqueModelConstraintAsIndexMockObject.objects.from_csv(
            self.name_path,
            dict(name='NAME', number='NUMBER'),
            on_conflict={
                'action': 'update',
                'target': 'constraint_as_index',
                'columns': ['name', 'number'],
            },
        )

    @mock.patch("django.db.connection.validate_no_atomic_block")
    def test_static_values(self, _):
        ExtendedMockObject.objects.from_csv(
            self.name_path,
            dict(name="NAME", number="NUMBER", dt="DATE"),
            static_mapping=dict(static_val=1, static_string="test"),
        )
        self.assertEqual(ExtendedMockObject.objects.filter(static_val=1).count(), 3)
        self.assertEqual(
            ExtendedMockObject.objects.filter(static_string="test").count(), 3
        )

    @mock.patch("django.db.connection.validate_no_atomic_block")
    def test_bad_static_values(self, _):
        with self.assertRaises(ValueError):
            ExtendedMockObject.objects.from_csv(
                self.name_path,
                dict(name="NAME", number="NUMBER", dt="DATE"),
                encoding="UTF-8",
                static_mapping=dict(static_bad=1),
            )

    @mock.patch("django.db.connection.validate_no_atomic_block")
    def test_overload_save(self, _):
        OverloadMockObject.objects.from_csv(
            self.name_path,
            dict(
                name="NAME",
                lower_name="NAME",
                upper_name="NAME",
                number="NUMBER",
                dt="DATE",
            ),
        )
        self.assertEqual(OverloadMockObject.objects.count(), 3)
        self.assertEqual(OverloadMockObject.objects.get(name="ben").number, 1)
        self.assertEqual(OverloadMockObject.objects.get(lower_name="ben").number, 1)
        self.assertEqual(OverloadMockObject.objects.get(upper_name="BEN").number, 1)
        self.assertEqual(
            OverloadMockObject.objects.get(name="ben").dt, date(2012, 1, 1)
        )
        omo = OverloadMockObject.objects.first()
        self.assertEqual(omo.name.lower(), omo.lower_name)

    def test_missing_overload_field(self):
        with self.assertRaises(FieldDoesNotExist):
            CopyMapping(
                OverloadMockObject,
                self.name_path,
                dict(name="NAME", number="NUMBER", dt="DATE", missing="NAME"),
            )

    def test_save_steps(self):
        c = CopyMapping(
            MockObject,
            self.name_path,
            dict(name="NAME", number="NUMBER", dt="DATE"),
        )
        cursor = c.conn.cursor()

        c.create(cursor)
        cursor.execute("""SELECT count(*) FROM %s;""" % c.temp_table_name)
        self.assertEqual(cursor.fetchone()[0], 0)
        cursor.execute("""SELECT count(*) FROM %s;""" % c.model._meta.db_table)
        self.assertEqual(cursor.fetchone()[0], 0)

        c.copy(cursor)
        cursor.execute("""SELECT count(*) FROM %s;""" % c.temp_table_name)
        self.assertEqual(cursor.fetchone()[0], 3)
        cursor.execute("""SELECT count(*) FROM %s;""" % c.model._meta.db_table)
        self.assertEqual(cursor.fetchone()[0], 0)

        c.insert(cursor)
        cursor.execute("""SELECT count(*) FROM %s;""" % c.model._meta.db_table)
        self.assertEqual(cursor.fetchone()[0], 3)

        c.drop(cursor)
        self.assertEqual(cursor.statusmessage, "DROP TABLE")
        cursor.close()

    def test_save_steps_with_temp_table_name_override(self):
        c = CopyMapping(
            MockObject,
            self.name_path,
            dict(name="NAME", number="NUMBER", dt="DATE"),
            temp_table_name="overridden_temp_table_name",
        )
        cursor = c.conn.cursor()

        c.create(cursor)
        cursor.execute("""SELECT count(*) FROM %s;""" % c.temp_table_name)
        self.assertEqual(cursor.fetchone()[0], 0)
        cursor.execute("""SELECT count(*) FROM %s;""" % c.model._meta.db_table)
        self.assertEqual(cursor.fetchone()[0], 0)

        c.copy(cursor)
        cursor.execute("""SELECT count(*) FROM %s;""" % c.temp_table_name)
        self.assertEqual(cursor.fetchone()[0], 3)
        cursor.execute("""SELECT count(*) FROM %s;""" % c.model._meta.db_table)
        self.assertEqual(cursor.fetchone()[0], 0)

        c.insert(cursor)
        cursor.execute("""SELECT count(*) FROM %s;""" % c.model._meta.db_table)
        self.assertEqual(cursor.fetchone()[0], 3)

        c.drop(cursor)
        self.assertEqual(cursor.statusmessage, "DROP TABLE")
        cursor.close()

    def test_hooks(self):
        c = HookedCopyMapping(
            MockObject,
            self.name_path,
            dict(name="NAME", number="NUMBER", dt="DATE"),
        )
        cursor = c.conn.cursor()

        c.create(cursor)
        self.assertRaises(AttributeError, lambda: c.ran_pre_copy)
        self.assertRaises(AttributeError, lambda: c.ran_post_copy)
        self.assertRaises(AttributeError, lambda: c.ran_pre_insert)
        self.assertRaises(AttributeError, lambda: c.ran_post_insert)

        c.copy(cursor)
        self.assertTrue(c.ran_pre_copy)
        self.assertTrue(c.ran_post_copy)
        self.assertRaises(AttributeError, lambda: c.ran_pre_insert)
        self.assertRaises(AttributeError, lambda: c.ran_post_insert)

        c.insert(cursor)
        self.assertTrue(c.ran_pre_copy)
        self.assertTrue(c.ran_post_copy)
        self.assertTrue(c.ran_pre_insert)
        self.assertTrue(c.ran_post_insert)

        c.drop(cursor)
        cursor.close()


class MultiDbTest(BaseTest):
    @mock.patch("django.db.connection.validate_no_atomic_block")
    def test_from_csv(self, _):
        MockObject.objects.from_csv(
            self.name_path, dict(name="NAME", number="NUMBER", dt="DATE"), using="other"
        )
        self.assertEqual(MockObject.objects.count(), 0)
        self.assertEqual(MockObject.objects.using("other").count(), 3)
        self.assertEqual(MockObject.objects.using("other").get(name="BEN").number, 1)
        self.assertEqual(
            MockObject.objects.using("other").get(name="BEN").dt, date(2012, 1, 1)
        )
        MockObject.objects.using("other").all().delete()

    @mock.patch("django.db.connection.validate_no_atomic_block")
    def test_to_csv(self, _):
        # First with the default database
        mapping = dict(name="NAME", number="NUMBER", dt="DATE")
        MockObject.objects.from_csv(self.name_path, mapping)
        export_path = os.path.join(os.path.dirname(__file__), "default.csv")
        MockObject.objects.to_csv(export_path)
        self.assertTrue(os.path.exists(export_path))
        reader = csv.DictReader(open(export_path))
        self.assertTrue(["BEN", "JOE", "JANE"], [i["name"] for i in reader])
        os.remove(export_path)

    @mock.patch("django.db.connection.validate_no_atomic_block")
    def test_to_csv_from_alt_db(self, _):
        # Next with the other database
        mapping = dict(name="NAME", number="NUMBER", dt="DATE")
        MockObject.objects.from_csv(self.name_path, mapping, using="other")
        export_path = os.path.join(os.path.dirname(__file__), "other.csv")
        MockObject.objects.using("other").to_csv(export_path)
        self.assertTrue(os.path.exists(export_path))
        reader = csv.DictReader(open(export_path))
        self.assertTrue(["BEN", "JOE", "JANE"], [i["name"] for i in reader])
        MockObject.objects.using("other").all().delete()
        os.remove(export_path)<|MERGE_RESOLUTION|>--- conflicted
+++ resolved
@@ -21,13 +21,9 @@
     MockObject,
     OverloadMockObject,
     SecondaryMockObject,
-<<<<<<< HEAD
     UniqueFieldConstraintMockObject,
     UniqueModelConstraintMockObject,
     UniqueModelConstraintAsIndexMockObject,
-=======
-    UniqueMockObject,
->>>>>>> 3ba0ff6b
 )
 
 
@@ -522,7 +518,6 @@
 
     @mock.patch("django.db.connection.validate_no_atomic_block")
     def test_ignore_conflicts(self, _):
-<<<<<<< HEAD
         UniqueFieldConstraintMockObject.objects.from_csv(
             self.name_path,
             dict(name='NAME'),
@@ -532,13 +527,6 @@
             self.name_path,
             dict(name='NAME'),
             ignore_conflicts=True
-=======
-        UniqueMockObject.objects.from_csv(
-            self.name_path, dict(name="NAME"), ignore_conflicts=True
-        )
-        UniqueMockObject.objects.from_csv(
-            self.name_path, dict(name="NAME"), ignore_conflicts=True
->>>>>>> 3ba0ff6b
         )
 
     @mock.patch("django.db.connection.validate_no_atomic_block")
