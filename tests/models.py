--- conflicted
+++ resolved
@@ -31,18 +31,9 @@
     copy_name_template.copy_type = 'text'
 
 
-<<<<<<< HEAD
 class LimitedMockObject(models.Model):
     name = models.CharField(max_length=500)
     dt = models.DateField(null=True)
-=======
-class OverloadMockObject(models.Model):
-    name = models.CharField(max_length=500)
-    lower_name = models.CharField(max_length=500)
-    number = MyIntegerField(null=True, db_column='num')
-    dt = models.DateField(null=True)
-    parent = models.ForeignKey('MockObject', null=True, default=None)
->>>>>>> 2be775dd
 
     class Meta:
         app_label = 'tests'
@@ -50,10 +41,22 @@
     def copy_name_template(self):
         return 'upper("%(name)s")'
     copy_name_template.copy_type = 'text'
-<<<<<<< HEAD
-=======
+
+
+class OverloadMockObject(models.Model):
+    name = models.CharField(max_length=500)
+    lower_name = models.CharField(max_length=500)
+    number = MyIntegerField(null=True, db_column='num')
+    dt = models.DateField(null=True)
+    parent = models.ForeignKey('MockObject', null=True, default=None)
+
+    class Meta:
+        app_label = 'tests'
+
+    def copy_name_template(self):
+        return 'upper("%(name)s")'
+    copy_name_template.copy_type = 'text'
 
     def copy_lower_name_template(self):
         return 'lower("%(name)s")'
     copy_name_template.copy_type = 'text'
->>>>>>> 2be775dd
