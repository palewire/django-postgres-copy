--- conflicted
+++ resolved
@@ -45,26 +45,14 @@
         options: --health-cmd pg_isready --health-interval 10s --health-timeout 5s --health-retries 5
     strategy:
       matrix:
-<<<<<<< HEAD
-        python: ['3.8', '3.9', '3.10', '3.11', '3.12']
-        django: ['3.2', '4.2', '5.1']
-        psycopg: ['psycopg2', 'psycopg']
-        exclude:
-        - python: '3.8'
-          django: '5.1'
-        - python: '3.9'
-          django: '5.1'
-        - django: 3.2
-          psycopg: 'psycopg'
-=======
         python: ['3.9', '3.10', '3.11', '3.12']
         django: ['4.2', '5.1', '5.2']
+        psycopg: ['psycopg2', 'psycopg']
         exclude:
         - python: '3.9'
           django: '5.1'
         - python: '3.9'
           django: '5.2'
->>>>>>> baf551bd
     steps:
       - name: Checkout
         uses: actions/checkout@v4
